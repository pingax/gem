# GEM Changelog

<<<<<<< HEAD
## Version 1.0 - Space Fox
=======
## Version 0.9.1 - Lavos (17 Feb, 2018)

### GTK+ interface

* Fix crash when launching mednafen memory file dialog
>>>>>>> a64bcafe

## Version 0.9 - Frog Knight (21 Jan, 2018)

### Engine

* Add GEM.get_games function to API
* Add GEM.get_consoles function to API
* Add GEM.get_emulators function to API
* Add Game.new static function to API
* Add Game.reset function to API
* Add finish flag field
* Add console recursive mode field
* Add environment variables management from configuration file
* Fix wrong type for play_time and last_launch_time in api
* Fix reset a game not remove it from database
* Fix cannot check game with [ and ] in name

### GTK+ interface

* Add current screenshot path in screenshots viewer
* Add screenshots viewer dialog size storage to gem.conf
* Add drag system to screenshots viewer dialog to share image with applications
* Add an infobar to inform user for incorrect values without open a dialog
* Add a new filter system
* Add a tooltip for games treeview
* Add a console reminder option when use D&D
* Add a refresh buffer option for log dialogs
* Add a games placeholder when no game available
* Add classic theme appearance to dialog
* Add a statistic field to game properties dialog
* Add a environment variables field to game properties dialog
* Update interface to support some design from GNOME Human Interface Guidelines
* Fix wrong parameter for dolphin-emu
* Fix wrong exception in icon_from_data

## Version 0.8 - Shadow Blade (26 July, 2017)

* Add an option to hide game in games list with specific regex
* Add a sidebar which show game informations and a random screenshot
* Add a tags system for game
* Add a GameID in game parameters for Dolphin emulator
* Add Solus package template in contrib folder - Thanks Devil505
* Update Snes9x
* Update Dolphin
* Fix reload console games when a roms has been droped
* Fix cannot drop a game which can be on multiple consoles (like .bin extension)
* Fix set emulator.id in consoles.conf instead of emulator.name
* Fix wrong variable in get_emulator, console instead of emulator
* Fix write data in api set empty list as None
* Fix send emulator object in console.as_dict instead of emulator.name
* Fix icons viewer not load file selector by default for absolute icon path
* Fix cannot remove options from emulator in preferences
* Fix editor dialog which has a wrong behavior with modified buffer
* Fix editor dialog which crash without GtkSource
* Fix create missing consoles roms folders

## Version 0.7.1 - Count Dracula (13 June, 2017)

* Fix wrong generate command for emulator without default arguments

## Version 0.7 - Vampire hunter (08 June, 2017)

* Add an API to manage emulators, consoles and games
* Add the backup memory type file generation for Mednafen
* Add Sony Playstation console
* Rewrite interface into python scripts instead of glade files
* Fix game with custom name won't work correctly in self.__on_game_launch
* Fix shortcuts in preferences are not store correctly in main configuration

## Version 0.6.1 - Dr. Funfrock (30 Mar, 2017)

* Add windows size memorization
* Add a lock to avoid multi GEM instances
* Fix block preferences when some games are launched
* Fix manage preferences window as Dialog when open from GEM window
* Fix preferences window crash when use drag and drop in main window while preferences is open
* Fix specify bash for install.sh
* Fix random segfault when a game terminate
* Fix cannot launch Exec command in generate menu entries when filepath has some spaces

## Version 0.6 - Magicball (26 Feb, 2017)

* Add the possibility to switch ui theme between dark and light
* Add an icon in consoles combobox to alert user when a binary is missing
* Add the possibility to use basename for emulator binary instead of full path
* Add &lt;conf_path&gt;, &lt;rom_path&gt;, &lt;rom_name&gt;, &lt;rom_file&gt; to default argument
* Add the possibility to create notes pad for a game
* Add translucent icons into games treeview
* Add debug mode
* Add a new logo based on GNOME input-gaming icon
* Move multithreading as experimental option (desactivate by default)
* Move some items in game menu to submenu
* Fix cannot open viewer when rom filename has many dots
* Fix cannot open parameters dialog when data from database are empty
* Fix avoid RecursionError when use forward_search
* Fix cannot see roms folder with ~ in path
* Fix set icons size to 22 pixels instead of 24 pixels
* Fix drag a game to an extern application send the good file-uri

## Version 0.5.2 - Flintheart Glomgold (29 Nov, 2016)

* Fix cannot launch GEM from a fresh installation
* Fix show errors when use emulator configurator with missing binary

## Version 0.5.1 - Magica De Spell (5 Nov, 2016)

* Change default rom folders for consoles.conf
* Change default shortcut for "Remove from database" from Delete to Control+D
* Fix forget to set shortcut for "Launch" entry in game menu
* Fix use correct data for version and code name
* Fix command generator not use specific default argument

## Version 0.5 - Rich Duck (25 Oct, 2016)

* Add an entry in game and main menus to remove a ROM and his data.
* Add an entry in main menu to show GEM log.
* Add an argument to specify rom path in snap and save regex.
* Add a drag and drop system to install rom files.
* Add the possibility to use regex with filter entry.
* Add a multithreading support to launch multiple games as the same time.
* Add a desktop entry generator for games.
* Restore the possibility to rename emulators and consoles from preferences.
* Switch to GTK+3 and Python 3.x.
* Avoid to save as last console a console which is already save as last console.
* Save previous log file to gem.log.old.
* Show emulators icons in parameters and console dialogs
* Add nestopia to emulators.
* Fix wrong paths for log and editor windows.
* Fix wrong name in headerbar when rename a game.
* Fix old selection remain when reload interface.
* Fix hide output from xdg-open.
* Fix allow to validate an icon with double clicks in preferences.
* Fix wrong dialog size in some distributions.
* Fix cannot launch non native viewer if wrong binary.
* Fix hide error when use a wrong regex in filter entry.
* Fix write old value for emulators and consoles when a path not exists.

## Version 0.4 - Blue Bomber (20 Aug, 2016)

* Add a native screenshots viewer.
* Add the possibility to choose between native and custom screenshots viewer.
* Add the possibility to hide some columns from roms view.
* Add an argument to reconstruct database.
* Add the possibility to copy current ROM directory path.
* Add the possibility to open current ROM directory path.
* Add a column which inform user when the rom has been add to hardrive.
* Add the possibility to change editor font from preferences.
* Add default icons which are loaded when there is no icons theme.
* Change the log system to save log per games in ~/.local/share/gem/logs/.
* Move database into ~/.local/share/gem folder insteal of ~/.config/gem.
* Using Control+C in terminal when a game is started, kill the game only.
* Restore games list after apply preferences modifications.
* Save last selected console in configuration to reload quickly during next launch.
* Fix cannot save informations from Mednafen configurator plugin.
* Fix duplicate version from gem database.
* Fix add missing shortcuts from gem.conf into preferences window.
* Fix wrong values in image viewer when use fit zoom.
* Fix wrong years values for last play date value.

## Version 0.3 - Fast Hedgehog (29 Feb, 2016)

* Improve database module to allow quick databases creation with configuration files.
* Add a system to convert old database (version &lt; 0.3) to new schema.
* Add few explanations on consoles and emulators preferences.
* Add possibility to configure shortcuts in preferences.
* Add possibility to hide output tab and statusbar in preferences.
* Add a function to append missing data in configuration file.
* Add possibility to set a specific emulator for a ROM file.
* Separate SNK NeoGeo Pocket and SNK NeoGeo Pocket Color consoles
* Move exceptions data into database.
* Remove "date" option in main configuration file.
* Fix game launcher which can run missing binaries.

## Version 0.2 - Jumping Plumber (03 Feb, 2016)

* Extend main toolbar with common widgets.
* Restructure configuration files to be more simple.
* Add logging module to get some usefull output.
* Create a preferences window to configure GEM.
* Add Stella, Hatari, Zsnes, Fceux and Dolphin emulators.
* Add Nintendo GameCube, Nintendo Wii, NEC PC-Engine, Sega Game Gear, SNK NeoGeo Pocket and MAME consoles

## Version 0.1 (16 May, 2015)

* First stable release<|MERGE_RESOLUTION|>--- conflicted
+++ resolved
@@ -1,14 +1,12 @@
 # GEM Changelog
 
-<<<<<<< HEAD
 ## Version 1.0 - Space Fox
-=======
+
 ## Version 0.9.1 - Lavos (17 Feb, 2018)
 
 ### GTK+ interface
 
 * Fix crash when launching mednafen memory file dialog
->>>>>>> a64bcafe
 
 ## Version 0.9 - Frog Knight (21 Jan, 2018)
 
